import json
import os

<<<<<<< HEAD
from pathlib import Path

=======
import yaml
>>>>>>> a37447ea
from data_diff.diff_tables import Algorithm
from .test_cli import run_datadiff_cli

from data_diff.dbt import (
    dbt_diff,
    _local_diff,
    _cloud_diff,
    DbtParser,
    RUN_RESULTS_PATH,
    MANIFEST_PATH,
    PROFILES_FILE,
    PROJECT_FILE,
    DiffVars,
)
import unittest
from unittest.mock import MagicMock, Mock, mock_open, patch


class TestDbtParser(unittest.TestCase):
    def test_get_datadiff_variables(self):
        expected_dict = {"some_key": "some_value"}
        full_dict = {"vars": {"data_diff": expected_dict}}

        mock_self = Mock()
        mock_self.project_dict = full_dict
        returned_dict = DbtParser.get_datadiff_variables(mock_self)

        self.assertEqual(expected_dict, returned_dict)

    def test_get_datadiff_variables_none(self):
        none_dict = None

        mock_self = Mock()
        mock_self.project_dict = none_dict

        with self.assertRaises(Exception):
            DbtParser.get_datadiff_variables(mock_self)

    def test_get_datadiff_variables_empty(self):
        empty_dict = {}

        mock_self = Mock()
        mock_self.project_dict = empty_dict

        with self.assertRaises(Exception):
            DbtParser.get_datadiff_variables(mock_self)

    @patch("builtins.open", new_callable=mock_open, read_data="{}")
    def test_get_models(self, mock_open):
        expected_value = "expected_value"
        mock_self = Mock()
        mock_self.project_dir = Path()
        mock_run_results = Mock()
        mock_success_result = Mock()
        mock_failed_result = Mock()
        mock_manifest = Mock()
        mock_self.parse_run_results.return_value = mock_run_results
        mock_run_results.metadata.dbt_version = "1.0.0"
        mock_success_result.unique_id = "success_unique_id"
        mock_failed_result.unique_id = "failed_unique_id"
        mock_success_result.status.name = "success"
        mock_failed_result.status.name = "failed"
        mock_run_results.results = [mock_success_result, mock_failed_result]
        mock_self.parse_manifest.return_value = mock_manifest
        mock_manifest.nodes = {"success_unique_id": expected_value}

        models = DbtParser.get_models(mock_self)

        self.assertEqual(expected_value, models[0])
<<<<<<< HEAD
        mock_open.assert_any_call(Path(RUN_RESULTS_PATH))
        mock_open.assert_any_call(Path(MANIFEST_PATH))
        mock_run_parser.assert_called_once_with(run_results={})
        mock_manifest_parser.assert_called_once_with(manifest={})
=======
        mock_open.assert_any_call(RUN_RESULTS_PATH)
        mock_open.assert_any_call(MANIFEST_PATH)
        mock_self.parse_run_results.assert_called_once_with(run_results={})
        mock_self.parse_manifest.assert_called_once_with(manifest={})
>>>>>>> a37447ea

    @patch("builtins.open", new_callable=mock_open, read_data="{}")
    def test_get_models_bad_lower_dbt_version(self, mock_open):
        mock_self = Mock()
        mock_self.project_dir = Path()
        mock_run_results = Mock()
        mock_self.parse_run_results.return_value = mock_run_results
        mock_run_results.metadata.dbt_version = "0.19.0"

        with self.assertRaises(Exception) as ex:
            DbtParser.get_models(mock_self)

<<<<<<< HEAD
        mock_open.assert_called_once_with(Path(RUN_RESULTS_PATH))
        mock_run_parser.assert_called_once_with(run_results={})
        mock_manifest_parser.assert_not_called()
=======
        mock_open.assert_called_once_with(RUN_RESULTS_PATH)
        mock_self.parse_run_results.assert_called_once_with(run_results={})
        mock_self.parse_manifest.assert_not_called()
>>>>>>> a37447ea
        self.assertIn("version to be", ex.exception.args[0])

    @patch("builtins.open", new_callable=mock_open, read_data="{}")
    def test_get_models_bad_upper_dbt_version(self, mock_open):
        mock_self = Mock()
        mock_self.project_dir = Path()
        mock_run_results = Mock()
        mock_self.parse_run_results.return_value = mock_run_results
        mock_run_results.metadata.dbt_version = "1.5.1"

        with self.assertRaises(Exception) as ex:
            DbtParser.get_models(mock_self)

<<<<<<< HEAD
        mock_open.assert_called_once_with(Path(RUN_RESULTS_PATH))
        mock_run_parser.assert_called_once_with(run_results={})
        mock_manifest_parser.assert_not_called()
=======
        mock_open.assert_called_once_with(RUN_RESULTS_PATH)
        mock_self.parse_run_results.assert_called_once_with(run_results={})
        mock_self.parse_manifest.assert_not_called()
>>>>>>> a37447ea
        self.assertIn("version to be", ex.exception.args[0])

    @patch("builtins.open", new_callable=mock_open, read_data="{}")
    def test_get_models_no_success(self, mock_open):
        mock_self = Mock()
        mock_self.project_dir = Path()
        mock_run_results = Mock()
        mock_success_result = Mock()
        mock_failed_result = Mock()
        mock_manifest = Mock()
        mock_self.parse_run_results.return_value = mock_run_results
        mock_run_results.metadata.dbt_version = "1.0.0"
        mock_failed_result.unique_id = "failed_unique_id"
        mock_success_result.status.name = "success"
        mock_failed_result.status.name = "failed"
        mock_run_results.results = [mock_failed_result]
        mock_self.parse_manifest.return_value = mock_manifest
        mock_manifest.nodes = {"success_unique_id": "a_unique_id"}

        with self.assertRaises(Exception):
            DbtParser.get_models(mock_self)

<<<<<<< HEAD
        mock_open.assert_any_call(Path(RUN_RESULTS_PATH))
        mock_open.assert_any_call(Path(MANIFEST_PATH))
        mock_run_parser.assert_called_once_with(run_results={})
        mock_manifest_parser.assert_called_once_with(manifest={})
=======
        mock_open.assert_any_call(RUN_RESULTS_PATH)
        mock_open.assert_any_call(MANIFEST_PATH)
        mock_self.parse_run_results.assert_called_once_with(run_results={})
        mock_self.parse_manifest.assert_called_once_with(manifest={})
>>>>>>> a37447ea

    @patch("builtins.open", new_callable=mock_open, read_data="key:\n  value")
    def test_set_project_dict(self, mock_open):
        expected_dict = {"key1": "value1"}
        mock_self = Mock()
<<<<<<< HEAD
        mock_self.project_dir = Path()
        mock_yaml_parse.return_value = expected_dict
=======
        mock_self.project_dir = ""
        mock_self.yaml.safe_load.return_value = expected_dict
>>>>>>> a37447ea
        DbtParser.set_project_dict(mock_self)

        self.assertEqual(mock_self.project_dict, expected_dict)
        mock_open.assert_called_once_with(Path(PROJECT_FILE))

    @patch("builtins.open", new_callable=mock_open, read_data="key:\n  value")
    def test_set_connection_snowflake(self, mock_open_file):
        expected_driver = "snowflake"
        expected_password = "password_value"
        profiles_dict = {
            "profile_name": {
                "outputs": {
                    "connection1": {
                        "type": expected_driver,
                        "password": expected_password,
                    }
                },
                "target": "connection1",
            }
        }

        mock_self = Mock()
        mock_self.profiles_dir = Path()
        mock_self.project_dict = {"profile": "profile_name"}
        mock_self.yaml.safe_load.return_value = profiles_dict
        mock_self.ProfileRenderer().render_data.return_value = profiles_dict["profile_name"]["outputs"]["connection1"]
        DbtParser.set_connection(mock_self)

        self.assertIsInstance(mock_self.connection, dict)
        self.assertEqual(mock_self.connection.get("driver"), expected_driver)
        self.assertEqual(mock_self.connection.get("password"), expected_password)
        self.assertEqual(mock_self.requires_upper, True)
<<<<<<< HEAD
        mock_open_file.assert_called_once_with(Path(PROFILES_FILE))
        mock_yaml_parse.assert_called_once_with(mock_open_file())
=======
        mock_open_file.assert_called_once_with(PROFILES_FILE)
        mock_self.yaml.safe_load.assert_called_once_with(mock_open_file())
>>>>>>> a37447ea

    @patch("builtins.open", new_callable=mock_open, read_data="key:\n  value")
    def test_set_connection_snowflake_no_password(self, mock_open_file):
        expected_driver = "snowflake"
        profiles_dict = {
            "profile_name": {
                "outputs": {"connection1": {"type": expected_driver}},
                "target": "connection1",
            }
        }

        mock_self = Mock()
        mock_self.profiles_dir = Path()
        mock_self.project_dict = {"profile": "profile_name"}
        mock_self.yaml.safe_load.return_value = profiles_dict
        mock_self.ProfileRenderer().render_data.return_value = profiles_dict["profile_name"]["outputs"]["connection1"]

        with self.assertRaises(Exception):
            DbtParser.set_connection(mock_self)

<<<<<<< HEAD
        mock_open_file.assert_called_once_with(Path(PROFILES_FILE))
        mock_yaml_parse.assert_called_once_with(mock_open_file())
=======
        mock_open_file.assert_called_once_with(PROFILES_FILE)
        mock_self.yaml.safe_load.assert_called_once_with(mock_open_file())
>>>>>>> a37447ea
        self.assertNotIsInstance(mock_self.connection, dict)

    @patch("builtins.open", new_callable=mock_open, read_data="key:\n  value")
    def test_set_connection_bigquery(self, mock_open_file):
        expected_driver = "bigquery"
        expected_method = "oauth"
        expected_project = "a_project"
        expected_dataset = "a_dataset"
        profiles_dict = {
            "profile_name": {
                "outputs": {
                    "connection1": {
                        "type": expected_driver,
                        "method": expected_method,
                        "project": expected_project,
                        "dataset": expected_dataset,
                    }
                },
                "target": "connection1",
            }
        }

        mock_self = Mock()
        mock_self.profiles_dir = Path()
        mock_self.project_dict = {"profile": "profile_name"}
        mock_self.yaml.safe_load.return_value = profiles_dict
        mock_self.ProfileRenderer().render_data.return_value = profiles_dict["profile_name"]["outputs"]["connection1"]
        DbtParser.set_connection(mock_self)

        self.assertIsInstance(mock_self.connection, dict)
        self.assertEqual(mock_self.connection.get("driver"), expected_driver)
        self.assertEqual(mock_self.connection.get("project"), expected_project)
        self.assertEqual(mock_self.connection.get("dataset"), expected_dataset)
<<<<<<< HEAD
        mock_open_file.assert_called_once_with(Path(PROFILES_FILE))
        mock_yaml_parse.assert_called_once_with(mock_open_file())
=======
        mock_open_file.assert_called_once_with(PROFILES_FILE)
        mock_self.yaml.safe_load.assert_called_once_with(mock_open_file())
>>>>>>> a37447ea

    @patch("builtins.open", new_callable=mock_open, read_data="key:\n  value")
    def test_set_connection_bigquery_not_oauth(self, mock_open_file):
        expected_driver = "bigquery"
        expected_method = "not_oauth"
        expected_project = "a_project"
        expected_dataset = "a_dataset"
        profiles_dict = {
            "profile_name": {
                "outputs": {
                    "connection1": {
                        "type": expected_driver,
                        "method": expected_method,
                        "project": expected_project,
                        "dataset": expected_dataset,
                    }
                },
                "target": "connection1",
            }
        }

        mock_self = Mock()
        mock_self.profiles_dir = Path()
        mock_self.project_dict = {"profile": "profile_name"}
        mock_self.yaml.safe_load.return_value = profiles_dict
        mock_self.ProfileRenderer().render_data.return_value = profiles_dict["profile_name"]["outputs"]["connection1"]
        with self.assertRaises(Exception):
            DbtParser.set_connection(mock_self)

<<<<<<< HEAD
        mock_open_file.assert_called_once_with(Path(PROFILES_FILE))
        mock_yaml_parse.assert_called_once_with(mock_open_file())
=======
        mock_open_file.assert_called_once_with(PROFILES_FILE)
        mock_self.yaml.safe_load.assert_called_once_with(mock_open_file())
>>>>>>> a37447ea
        self.assertNotIsInstance(mock_self.connection, dict)

    @patch("builtins.open", new_callable=mock_open, read_data="key:\n  value")
    def test_set_connection_key_error(self, mock_open_file):
        profiles_dict = {
            "profile_name": {
                "outputs": {
                    "connection1": {
                        "type": "a_driver",
                        "password": "a_password",
                    }
                },
                "target": "connection1",
            }
        }

        mock_self = Mock()
        mock_self.profiles_dir = Path()
        mock_self.project_dir = Path()
        mock_self.project_dict = {"profile": "bad_key"}
        mock_self.yaml.safe_load.return_value = profiles_dict
        mock_self.ProfileRenderer().render_data.return_value = profiles_dict["profile_name"]["outputs"]["connection1"]
        with self.assertRaises(Exception):
            DbtParser.set_connection(mock_self)

<<<<<<< HEAD
        mock_open_file.assert_called_once_with(Path(PROFILES_FILE))
        mock_yaml_parse.assert_called_once_with(mock_open_file())
=======
        mock_open_file.assert_called_once_with(PROFILES_FILE)
        mock_self.yaml.safe_load.assert_called_once_with(mock_open_file())
>>>>>>> a37447ea
        self.assertNotIsInstance(mock_self.connection, dict)

    @patch("builtins.open", new_callable=mock_open, read_data="key:\n  value")
    def test_set_connection_not_implemented(self, mock_open_file):
        expected_driver = "not_implemented"
        profiles_dict = {
            "profile_name": {
                "outputs": {
                    "connection1": {
                        "type": expected_driver,
                    }
                },
                "target": "connection1",
            }
        }

        mock_self = Mock()
        mock_self.profiles_dir = Path()
        mock_self.project_dir = Path()
        mock_self.project_dict = {"profile": "profile_name"}
        mock_self.yaml.safe_load.return_value = profiles_dict
        mock_self.ProfileRenderer().render_data.return_value = profiles_dict["profile_name"]["outputs"]["connection1"]
        with self.assertRaises(NotImplementedError):
            DbtParser.set_connection(mock_self)

<<<<<<< HEAD
        mock_open_file.assert_called_once_with(Path(PROFILES_FILE))
        mock_yaml_parse.assert_called_once_with(mock_open_file())
=======
        mock_open_file.assert_called_once_with(PROFILES_FILE)
        mock_self.yaml.safe_load.assert_called_once_with(mock_open_file())
>>>>>>> a37447ea
        self.assertNotIsInstance(mock_self.connection, dict)


class TestDbtDiffer(unittest.TestCase):
    # These two integration tests can be used to test a real diff
    # export DATA_DIFF_DBT_PROJ=/path/to/a/dbt/project
    # Expects a valid dbt project using a ~/.dbt/profiles.yml with run results
    def test_integration_basic_dbt(self):
        project_dir = os.environ.get("DATA_DIFF_DBT_PROJ")
        if project_dir is not None:
            diff = run_datadiff_cli("--dbt", "--dbt-project-dir", project_dir)
            assert diff[-1].decode("utf-8") == "Diffs Complete!"
        else:
            pass

    def test_integration_cloud_dbt(self):
        project_dir = os.environ.get("DATA_DIFF_DBT_PROJ")
        if project_dir is not None:
            diff = run_datadiff_cli("--dbt", "--cloud", "--dbt-project-dir", project_dir)
            assert diff[-1].decode("utf-8") == "Diffs Complete!"
        else:
            pass

    @patch("data_diff.dbt.diff_tables")
    def test_local_diff(self, mock_diff_tables):
        mock_connection = Mock()
        mock_table1 = Mock()
        column_set = {"col1", "col2"}
        mock_table1.get_schema.return_value = column_set
        mock_table2 = Mock()
        mock_table2.get_schema.return_value = column_set
        mock_diff = MagicMock()
        mock_diff_tables.return_value = mock_diff
        mock_diff.__iter__.return_value = [1, 2, 3]
        dev_qualified_list = ["dev_db", "dev_schema", "dev_table"]
        prod_qualified_list = ["prod_db", "prod_schema", "prod_table"]
        expected_key = "key"
        diff_vars = DiffVars(dev_qualified_list, prod_qualified_list, [expected_key], None, mock_connection)
        with patch("data_diff.dbt.connect_to_table", side_effect=[mock_table1, mock_table2]) as mock_connect:
            _local_diff(diff_vars)

        mock_diff_tables.assert_called_once_with(
            mock_table1, mock_table2, threaded=True, algorithm=Algorithm.JOINDIFF, extra_columns=tuple(column_set)
        )
        self.assertEqual(mock_connect.call_count, 2)
        mock_connect.assert_any_call(mock_connection, ".".join(dev_qualified_list), expected_key)
        mock_connect.assert_any_call(mock_connection, ".".join(prod_qualified_list), expected_key)
        mock_diff.get_stats_string.assert_called_once()

    @patch("data_diff.dbt.diff_tables")
    def test_local_diff_no_diffs(self, mock_diff_tables):
        mock_connection = Mock()
        column_set = {"col1", "col2"}
        mock_table1 = Mock()
        mock_table1.get_schema.return_value = column_set
        mock_table2 = Mock()
        mock_table2.get_schema.return_value = column_set
        mock_diff = MagicMock()
        mock_diff_tables.return_value = mock_diff
        mock_diff.__iter__.return_value = []
        dev_qualified_list = ["dev_db", "dev_schema", "dev_table"]
        prod_qualified_list = ["prod_db", "prod_schema", "prod_table"]
        expected_key = "primary_key_column"
        diff_vars = DiffVars(dev_qualified_list, prod_qualified_list, [expected_key], None, mock_connection)
        with patch("data_diff.dbt.connect_to_table", side_effect=[mock_table1, mock_table2]) as mock_connect:
            _local_diff(diff_vars)

        mock_diff_tables.assert_called_once_with(
            mock_table1, mock_table2, threaded=True, algorithm=Algorithm.JOINDIFF, extra_columns=tuple(column_set)
        )
        self.assertEqual(mock_connect.call_count, 2)
        mock_connect.assert_any_call(mock_connection, ".".join(dev_qualified_list), expected_key)
        mock_connect.assert_any_call(mock_connection, ".".join(prod_qualified_list), expected_key)
        mock_diff.get_stats_string.assert_not_called()

    @patch("data_diff.dbt.rich.print")
    @patch("data_diff.dbt.os.environ")
    @patch("data_diff.dbt.requests.request")
    def test_cloud_diff(self, mock_request, mock_os_environ, mock_print):
        expected_api_key = "an_api_key"
        mock_response = Mock()
        mock_response.json.return_value = {"id": 123}
        mock_request.return_value = mock_response
        mock_os_environ.get.return_value = expected_api_key
        dev_qualified_list = ["dev_db", "dev_schema", "dev_table"]
        prod_qualified_list = ["prod_db", "prod_schema", "prod_table"]
        expected_datasource_id = 1
        expected_primary_keys = ["primary_key_column"]
        diff_vars = DiffVars(
            dev_qualified_list, prod_qualified_list, expected_primary_keys, expected_datasource_id, None
        )
        _cloud_diff(diff_vars)

        mock_request.assert_called_once()
        mock_print.assert_called_once()
        request_data_dict = mock_request.call_args[1]["json"]
        self.assertEqual(
            mock_request.call_args[1]["headers"]["Authorization"],
            "Key " + expected_api_key,
        )
        self.assertEqual(request_data_dict["data_source1_id"], expected_datasource_id)
        self.assertEqual(request_data_dict["data_source2_id"], expected_datasource_id)
        self.assertEqual(request_data_dict["table1"], prod_qualified_list)
        self.assertEqual(request_data_dict["table2"], dev_qualified_list)
        self.assertEqual(request_data_dict["pk_columns"], expected_primary_keys)

    @patch("data_diff.dbt.rich.print")
    @patch("data_diff.dbt.os.environ")
    @patch("data_diff.dbt.requests.request")
    def test_cloud_diff_ds_id_none(self, mock_request, mock_os_environ, mock_print):
        expected_api_key = "an_api_key"
        mock_response = Mock()
        mock_response.json.return_value = {"id": 123}
        mock_request.return_value = mock_response
        mock_os_environ.get.return_value = expected_api_key
        dev_qualified_list = ["dev_db", "dev_schema", "dev_table"]
        prod_qualified_list = ["prod_db", "prod_schema", "prod_table"]
        expected_datasource_id = None
        primary_keys = ["primary_key_column"]
        diff_vars = DiffVars(dev_qualified_list, prod_qualified_list, primary_keys, expected_datasource_id, None)
        with self.assertRaises(ValueError):
            _cloud_diff(diff_vars)

        mock_request.assert_not_called()
        mock_print.assert_not_called()

    @patch("data_diff.dbt.rich.print")
    @patch("data_diff.dbt.os.environ")
    @patch("data_diff.dbt.requests.request")
    def test_cloud_diff_api_key_none(self, mock_request, mock_os_environ, mock_print):
        expected_api_key = None
        mock_response = Mock()
        mock_response.json.return_value = {"id": 123}
        mock_request.return_value = mock_response
        mock_os_environ.get.return_value = expected_api_key
        dev_qualified_list = ["dev_db", "dev_schema", "dev_table"]
        prod_qualified_list = ["prod_db", "prod_schema", "prod_table"]
        expected_datasource_id = 1
        primary_keys = ["primary_key_column"]
        diff_vars = DiffVars(dev_qualified_list, prod_qualified_list, primary_keys, expected_datasource_id, None)
        with self.assertRaises(ValueError):
            _cloud_diff(diff_vars)

        mock_request.assert_not_called()
        mock_print.assert_not_called()

    @patch("data_diff.dbt._get_diff_vars")
    @patch("data_diff.dbt._local_diff")
    @patch("data_diff.dbt._cloud_diff")
    @patch("data_diff.dbt.DbtParser.__new__")
    @patch("data_diff.dbt.rich.print")
    def test_diff_is_cloud(self, mock_print, mock_dbt_parser, mock_cloud_diff, mock_local_diff, mock_get_diff_vars):
        mock_dbt_parser_inst = Mock()
        mock_model = Mock()
        expected_dbt_vars_dict = {
            "prod_database": "prod_db",
            "prod_schema": "prod_schema",
            "datasource_id": 1,
        }

        mock_dbt_parser.return_value = mock_dbt_parser_inst
        mock_dbt_parser_inst.get_models.return_value = [mock_model]
        mock_dbt_parser_inst.get_datadiff_variables.return_value = expected_dbt_vars_dict
        expected_diff_vars = DiffVars(["dev"], ["prod"], ["pks"], 123, None)
        mock_get_diff_vars.return_value = expected_diff_vars
        dbt_diff(is_cloud=True)
        mock_dbt_parser_inst.get_models.assert_called_once()
        mock_dbt_parser_inst.set_project_dict.assert_called_once()
        mock_dbt_parser_inst.set_connection.assert_not_called()

        mock_cloud_diff.assert_called_once_with(expected_diff_vars)
        mock_local_diff.assert_not_called()
        mock_print.assert_called_once()

    @patch("data_diff.dbt._get_diff_vars")
    @patch("data_diff.dbt._local_diff")
    @patch("data_diff.dbt._cloud_diff")
    @patch("data_diff.dbt.DbtParser.__new__")
    @patch("data_diff.dbt.rich.print")
    def test_diff_is_not_cloud(self, mock_print, mock_dbt_parser, mock_cloud_diff, mock_local_diff, mock_get_diff_vars):
        mock_dbt_parser_inst = Mock()
        mock_dbt_parser.return_value = mock_dbt_parser_inst
        mock_model = Mock()
        expected_dbt_vars_dict = {
            "prod_database": "prod_db",
            "prod_schema": "prod_schema",
            "datasource_id": 1,
        }
        mock_dbt_parser_inst.get_models.return_value = [mock_model]
        mock_dbt_parser_inst.get_datadiff_variables.return_value = expected_dbt_vars_dict
        expected_diff_vars = DiffVars(["dev"], ["prod"], ["pks"], 123, None)
        mock_get_diff_vars.return_value = expected_diff_vars
        dbt_diff(is_cloud=False)

        mock_dbt_parser_inst.get_models.assert_called_once()
        mock_dbt_parser_inst.set_project_dict.assert_called_once()
        mock_dbt_parser_inst.set_connection.assert_called_once()
        mock_cloud_diff.assert_not_called()
        mock_local_diff.assert_called_once_with(expected_diff_vars)
        mock_print.assert_called_once()

    @patch("data_diff.dbt._get_diff_vars")
    @patch("data_diff.dbt._local_diff")
    @patch("data_diff.dbt._cloud_diff")
    @patch("data_diff.dbt.DbtParser.__new__")
    @patch("data_diff.dbt.rich.print")
    def test_diff_no_prod_configs(
        self, mock_print, mock_dbt_parser, mock_cloud_diff, mock_local_diff, mock_get_diff_vars
    ):
        mock_dbt_parser_inst = Mock()
        mock_dbt_parser.return_value = mock_dbt_parser_inst
        mock_model = Mock()
        expected_dbt_vars_dict = {
            "datasource_id": 1,
        }

        mock_dbt_parser_inst.get_models.return_value = [mock_model]
        mock_dbt_parser_inst.get_datadiff_variables.return_value = expected_dbt_vars_dict
        expected_diff_vars = DiffVars(["dev"], ["prod"], ["pks"], 123, None)
        mock_get_diff_vars.return_value = expected_diff_vars
        with self.assertRaises(ValueError):
            dbt_diff(is_cloud=False)

        mock_dbt_parser_inst.get_models.assert_called_once()
        mock_dbt_parser_inst.set_project_dict.assert_called_once()
        mock_dbt_parser_inst.set_connection.assert_called_once()
        mock_dbt_parser_inst.get_primary_keys.assert_not_called()
        mock_cloud_diff.assert_not_called()
        mock_local_diff.assert_not_called()
        mock_print.assert_not_called()

    @patch("data_diff.dbt._get_diff_vars")
    @patch("data_diff.dbt._local_diff")
    @patch("data_diff.dbt._cloud_diff")
    @patch("data_diff.dbt.DbtParser.__new__")
    @patch("data_diff.dbt.rich.print")
    def test_diff_only_prod_db(self, mock_print, mock_dbt_parser, mock_cloud_diff, mock_local_diff, mock_get_diff_vars):
        mock_dbt_parser_inst = Mock()
        mock_dbt_parser.return_value = mock_dbt_parser_inst
        mock_model = Mock()
        expected_dbt_vars_dict = {
            "prod_database": "prod_db",
            "datasource_id": 1,
        }
        mock_dbt_parser_inst.get_models.return_value = [mock_model]
        mock_dbt_parser_inst.get_datadiff_variables.return_value = expected_dbt_vars_dict
        expected_diff_vars = DiffVars(["dev"], ["prod"], ["pks"], 123, None)
        mock_get_diff_vars.return_value = expected_diff_vars
        dbt_diff(is_cloud=False)

        mock_dbt_parser_inst.get_models.assert_called_once()
        mock_dbt_parser_inst.set_project_dict.assert_called_once()
        mock_dbt_parser_inst.set_connection.assert_called_once()
        mock_cloud_diff.assert_not_called()
        mock_local_diff.assert_called_once_with(expected_diff_vars)
        mock_print.assert_called_once()

    @patch("data_diff.dbt._get_diff_vars")
    @patch("data_diff.dbt._local_diff")
    @patch("data_diff.dbt._cloud_diff")
    @patch("data_diff.dbt.DbtParser.__new__")
    @patch("data_diff.dbt.rich.print")
    def test_diff_only_prod_schema(
        self, mock_print, mock_dbt_parser, mock_cloud_diff, mock_local_diff, mock_get_diff_vars
    ):
        mock_dbt_parser_inst = Mock()
        mock_dbt_parser.return_value = mock_dbt_parser_inst
        mock_model = Mock()
        expected_dbt_vars_dict = {
            "datasource_id": 1,
            "prod_schema": "prod_schema",
        }

        mock_dbt_parser_inst.get_models.return_value = [mock_model]
        mock_dbt_parser_inst.get_datadiff_variables.return_value = expected_dbt_vars_dict
        expected_diff_vars = DiffVars(["dev"], ["prod"], ["pks"], 123, None)
        mock_get_diff_vars.return_value = expected_diff_vars
        with self.assertRaises(ValueError):
            dbt_diff(is_cloud=False)

        mock_dbt_parser_inst.get_models.assert_called_once()
        mock_dbt_parser_inst.set_project_dict.assert_called_once()
        mock_dbt_parser_inst.set_connection.assert_called_once()
        mock_dbt_parser_inst.get_primary_keys.assert_not_called()
        mock_cloud_diff.assert_not_called()
        mock_local_diff.assert_not_called()
        mock_print.assert_not_called()

    @patch("data_diff.dbt._get_diff_vars")
    @patch("data_diff.dbt._local_diff")
    @patch("data_diff.dbt._cloud_diff")
    @patch("data_diff.dbt.DbtParser.__new__")
    @patch("data_diff.dbt.rich.print")
    def test_diff_is_cloud_no_pks(
        self, mock_print, mock_dbt_parser, mock_cloud_diff, mock_local_diff, mock_get_diff_vars
    ):
        mock_dbt_parser_inst = Mock()
        mock_dbt_parser.return_value = mock_dbt_parser_inst
        mock_model = Mock()
        expected_dbt_vars_dict = {
            "prod_database": "prod_db",
            "prod_schema": "prod_schema",
            "datasource_id": 1,
        }

        mock_dbt_parser_inst.get_models.return_value = [mock_model]
        mock_dbt_parser_inst.get_datadiff_variables.return_value = expected_dbt_vars_dict
        expected_diff_vars = DiffVars(["dev"], ["prod"], [], 123, None)
        mock_get_diff_vars.return_value = expected_diff_vars
        dbt_diff(is_cloud=True)

        mock_dbt_parser_inst.get_models.assert_called_once()
        mock_dbt_parser_inst.set_project_dict.assert_called_once()
        mock_dbt_parser_inst.set_connection.assert_not_called()
        mock_cloud_diff.assert_not_called()
        mock_local_diff.assert_not_called()
        self.assertEqual(mock_print.call_count, 2)

    @patch("data_diff.dbt._get_diff_vars")
    @patch("data_diff.dbt._local_diff")
    @patch("data_diff.dbt._cloud_diff")
    @patch("data_diff.dbt.DbtParser.__new__")
    @patch("data_diff.dbt.rich.print")
    def test_diff_not_is_cloud_no_pks(
        self, mock_print, mock_dbt_parser, mock_cloud_diff, mock_local_diff, mock_get_diff_vars
    ):
        mock_dbt_parser_inst = Mock()
        mock_dbt_parser.return_value = mock_dbt_parser_inst
        mock_model = Mock()
        expected_dbt_vars_dict = {
            "prod_database": "prod_db",
            "prod_schema": "prod_schema",
            "datasource_id": 1,
        }

        mock_dbt_parser_inst.get_models.return_value = [mock_model]
        mock_dbt_parser_inst.get_datadiff_variables.return_value = expected_dbt_vars_dict

        expected_diff_vars = DiffVars(["dev"], ["prod"], [], 123, None)
        mock_get_diff_vars.return_value = expected_diff_vars
        dbt_diff(is_cloud=False)
        mock_dbt_parser_inst.get_models.assert_called_once()
        mock_dbt_parser_inst.set_project_dict.assert_called_once()
        mock_dbt_parser_inst.set_connection.assert_called_once()
        mock_cloud_diff.assert_not_called()
        mock_local_diff.assert_not_called()
        self.assertEqual(mock_print.call_count, 2)<|MERGE_RESOLUTION|>--- conflicted
+++ resolved
@@ -1,12 +1,8 @@
 import json
 import os
 
-<<<<<<< HEAD
 from pathlib import Path
-
-=======
 import yaml
->>>>>>> a37447ea
 from data_diff.diff_tables import Algorithm
 from .test_cli import run_datadiff_cli
 
@@ -76,17 +72,10 @@
         models = DbtParser.get_models(mock_self)
 
         self.assertEqual(expected_value, models[0])
-<<<<<<< HEAD
         mock_open.assert_any_call(Path(RUN_RESULTS_PATH))
         mock_open.assert_any_call(Path(MANIFEST_PATH))
-        mock_run_parser.assert_called_once_with(run_results={})
-        mock_manifest_parser.assert_called_once_with(manifest={})
-=======
-        mock_open.assert_any_call(RUN_RESULTS_PATH)
-        mock_open.assert_any_call(MANIFEST_PATH)
         mock_self.parse_run_results.assert_called_once_with(run_results={})
         mock_self.parse_manifest.assert_called_once_with(manifest={})
->>>>>>> a37447ea
 
     @patch("builtins.open", new_callable=mock_open, read_data="{}")
     def test_get_models_bad_lower_dbt_version(self, mock_open):
@@ -99,15 +88,10 @@
         with self.assertRaises(Exception) as ex:
             DbtParser.get_models(mock_self)
 
-<<<<<<< HEAD
+
         mock_open.assert_called_once_with(Path(RUN_RESULTS_PATH))
-        mock_run_parser.assert_called_once_with(run_results={})
-        mock_manifest_parser.assert_not_called()
-=======
-        mock_open.assert_called_once_with(RUN_RESULTS_PATH)
         mock_self.parse_run_results.assert_called_once_with(run_results={})
         mock_self.parse_manifest.assert_not_called()
->>>>>>> a37447ea
         self.assertIn("version to be", ex.exception.args[0])
 
     @patch("builtins.open", new_callable=mock_open, read_data="{}")
@@ -121,15 +105,10 @@
         with self.assertRaises(Exception) as ex:
             DbtParser.get_models(mock_self)
 
-<<<<<<< HEAD
+
         mock_open.assert_called_once_with(Path(RUN_RESULTS_PATH))
-        mock_run_parser.assert_called_once_with(run_results={})
-        mock_manifest_parser.assert_not_called()
-=======
-        mock_open.assert_called_once_with(RUN_RESULTS_PATH)
         mock_self.parse_run_results.assert_called_once_with(run_results={})
         mock_self.parse_manifest.assert_not_called()
->>>>>>> a37447ea
         self.assertIn("version to be", ex.exception.args[0])
 
     @patch("builtins.open", new_callable=mock_open, read_data="{}")
@@ -152,29 +131,19 @@
         with self.assertRaises(Exception):
             DbtParser.get_models(mock_self)
 
-<<<<<<< HEAD
+
         mock_open.assert_any_call(Path(RUN_RESULTS_PATH))
         mock_open.assert_any_call(Path(MANIFEST_PATH))
-        mock_run_parser.assert_called_once_with(run_results={})
-        mock_manifest_parser.assert_called_once_with(manifest={})
-=======
-        mock_open.assert_any_call(RUN_RESULTS_PATH)
-        mock_open.assert_any_call(MANIFEST_PATH)
         mock_self.parse_run_results.assert_called_once_with(run_results={})
         mock_self.parse_manifest.assert_called_once_with(manifest={})
->>>>>>> a37447ea
 
     @patch("builtins.open", new_callable=mock_open, read_data="key:\n  value")
     def test_set_project_dict(self, mock_open):
         expected_dict = {"key1": "value1"}
         mock_self = Mock()
-<<<<<<< HEAD
+
         mock_self.project_dir = Path()
-        mock_yaml_parse.return_value = expected_dict
-=======
-        mock_self.project_dir = ""
         mock_self.yaml.safe_load.return_value = expected_dict
->>>>>>> a37447ea
         DbtParser.set_project_dict(mock_self)
 
         self.assertEqual(mock_self.project_dict, expected_dict)
@@ -207,13 +176,9 @@
         self.assertEqual(mock_self.connection.get("driver"), expected_driver)
         self.assertEqual(mock_self.connection.get("password"), expected_password)
         self.assertEqual(mock_self.requires_upper, True)
-<<<<<<< HEAD
+
         mock_open_file.assert_called_once_with(Path(PROFILES_FILE))
-        mock_yaml_parse.assert_called_once_with(mock_open_file())
-=======
-        mock_open_file.assert_called_once_with(PROFILES_FILE)
         mock_self.yaml.safe_load.assert_called_once_with(mock_open_file())
->>>>>>> a37447ea
 
     @patch("builtins.open", new_callable=mock_open, read_data="key:\n  value")
     def test_set_connection_snowflake_no_password(self, mock_open_file):
@@ -234,13 +199,9 @@
         with self.assertRaises(Exception):
             DbtParser.set_connection(mock_self)
 
-<<<<<<< HEAD
+
         mock_open_file.assert_called_once_with(Path(PROFILES_FILE))
-        mock_yaml_parse.assert_called_once_with(mock_open_file())
-=======
-        mock_open_file.assert_called_once_with(PROFILES_FILE)
         mock_self.yaml.safe_load.assert_called_once_with(mock_open_file())
->>>>>>> a37447ea
         self.assertNotIsInstance(mock_self.connection, dict)
 
     @patch("builtins.open", new_callable=mock_open, read_data="key:\n  value")
@@ -274,13 +235,8 @@
         self.assertEqual(mock_self.connection.get("driver"), expected_driver)
         self.assertEqual(mock_self.connection.get("project"), expected_project)
         self.assertEqual(mock_self.connection.get("dataset"), expected_dataset)
-<<<<<<< HEAD
         mock_open_file.assert_called_once_with(Path(PROFILES_FILE))
-        mock_yaml_parse.assert_called_once_with(mock_open_file())
-=======
-        mock_open_file.assert_called_once_with(PROFILES_FILE)
         mock_self.yaml.safe_load.assert_called_once_with(mock_open_file())
->>>>>>> a37447ea
 
     @patch("builtins.open", new_callable=mock_open, read_data="key:\n  value")
     def test_set_connection_bigquery_not_oauth(self, mock_open_file):
@@ -310,13 +266,9 @@
         with self.assertRaises(Exception):
             DbtParser.set_connection(mock_self)
 
-<<<<<<< HEAD
+
         mock_open_file.assert_called_once_with(Path(PROFILES_FILE))
-        mock_yaml_parse.assert_called_once_with(mock_open_file())
-=======
-        mock_open_file.assert_called_once_with(PROFILES_FILE)
         mock_self.yaml.safe_load.assert_called_once_with(mock_open_file())
->>>>>>> a37447ea
         self.assertNotIsInstance(mock_self.connection, dict)
 
     @patch("builtins.open", new_callable=mock_open, read_data="key:\n  value")
@@ -342,13 +294,9 @@
         with self.assertRaises(Exception):
             DbtParser.set_connection(mock_self)
 
-<<<<<<< HEAD
+
         mock_open_file.assert_called_once_with(Path(PROFILES_FILE))
-        mock_yaml_parse.assert_called_once_with(mock_open_file())
-=======
-        mock_open_file.assert_called_once_with(PROFILES_FILE)
         mock_self.yaml.safe_load.assert_called_once_with(mock_open_file())
->>>>>>> a37447ea
         self.assertNotIsInstance(mock_self.connection, dict)
 
     @patch("builtins.open", new_callable=mock_open, read_data="key:\n  value")
@@ -374,13 +322,9 @@
         with self.assertRaises(NotImplementedError):
             DbtParser.set_connection(mock_self)
 
-<<<<<<< HEAD
+
         mock_open_file.assert_called_once_with(Path(PROFILES_FILE))
-        mock_yaml_parse.assert_called_once_with(mock_open_file())
-=======
-        mock_open_file.assert_called_once_with(PROFILES_FILE)
         mock_self.yaml.safe_load.assert_called_once_with(mock_open_file())
->>>>>>> a37447ea
         self.assertNotIsInstance(mock_self.connection, dict)
 
 
