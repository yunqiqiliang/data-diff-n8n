--- conflicted
+++ resolved
@@ -10,13 +10,8 @@
 
 from runtype import dataclass
 
-<<<<<<< HEAD
 from .sql import Select, Checksum, Compare, DbPath, DbKey, DbTime, Count, TableName, Time, Min, Max, ColumnName
-from .database import Database
-=======
-from .sql import Select, Checksum, Compare, DbPath, DbKey, DbTime, Count, TableName, Time, Min, Max
 from .database import Database, PrecisionType
->>>>>>> a251e6b7
 
 logger = logging.getLogger("diff_tables")
 
@@ -78,7 +73,6 @@
         if self.min_update is not None and self.max_update is not None and self.min_update >= self.max_update:
             raise ValueError("Error: min_update expected to be smaller than max_update!")
 
-<<<<<<< HEAD
     @property
     def _key_column(self):
         return ColumnName(self.key_column)
@@ -86,14 +80,13 @@
     @property
     def _update_column(self):
         return ColumnName(self.update_column)
-=======
+
     def with_schema(self) -> "TableSegment":
         "Queries the table schema from the database, and returns a new instance of TableSegmentWithSchema."
         if self._schema:
             return self
         schema = self.database.query_table_schema(self.table_path)
         return self.new(_schema=schema)
->>>>>>> a251e6b7
 
     def _make_key_range(self):
         if self.min_key is not None:
@@ -152,18 +145,12 @@
 
     @property
     def _relevant_columns(self) -> List[str]:
-<<<<<<< HEAD
-        extras = set(map(ColumnName, self.extra_columns))
-        if self.update_column:
-            extras.add(self._update_column)
-
-        return [self._key_column] + list(sorted(extras))
-=======
-        extras = list(self.extra_columns)
-        if self.update_column and self.update_column not in extras:
-            extras = [self.update_column] + extras
-
-        return [self.key_column] + list(extras)
+        extras = list(map(ColumnName, self.extra_columns))
+
+        if self.update_column and self._update_column not in extras:
+            extras = [self._update_column] + extras
+
+        return [self._key_column] + extras
 
     @property
     def _relevant_columns_repr(self) -> List[str]:
@@ -172,7 +159,6 @@
                 "Cannot compile query when the schema is unknown. Please use TableSegment.with_schema()."
             )
         return [self.database.normalize_value_by_type(c, self._schema[c]) for c in self._relevant_columns]
->>>>>>> a251e6b7
 
     def count(self) -> Tuple[int, int]:
         """Count how many rows are in the segment, in one pass."""
