from .database_types import *
from .base import ThreadedDatabase, import_helper, ConnectError
from .base import MD5_HEXDIGITS, CHECKSUM_HEXDIGITS, TIMESTAMP_PRECISION_POS


@import_helper("mysql")
def import_mysql():
    import mysql.connector

    return mysql.connector


class MySQL(ThreadedDatabase):
    TYPE_CLASSES = {
        # Dates
        "datetime": Datetime,
        "timestamp": Timestamp,
        # Numbers
        "double": Float,
        "float": Float,
        "decimal": Decimal,
        "int": Integer,
<<<<<<< HEAD
        # Text
        "varchar": Text,
        "char": Text,
=======
        "bigint": Integer,
>>>>>>> b6345593
    }
    ROUNDS_ON_PREC_LOSS = True

    def __init__(self, host, port, user, password, *, database, thread_count, **kw):
        args = dict(host=host, port=port, database=database, user=user, password=password, **kw)
        self._args = {k: v for k, v in args.items() if v is not None}

        super().__init__(thread_count=thread_count)

        # In MySQL schema and database are synonymous
        self.default_schema = database

    def create_connection(self):
        mysql = import_mysql()
        try:
            return mysql.connect(charset="utf8", use_unicode=True, **self._args)
        except mysql.Error as e:
            if e.errno == mysql.errorcode.ER_ACCESS_DENIED_ERROR:
                raise ConnectError("Bad user name or password") from e
            elif e.errno == mysql.errorcode.ER_BAD_DB_ERROR:
                raise ConnectError("Database does not exist") from e
            else:
                raise ConnectError(*e.args) from e

    def quote(self, s: str):
        return f"`{s}`"

    def md5_to_int(self, s: str) -> str:
        return f"cast(conv(substring(md5({s}), {1+MD5_HEXDIGITS-CHECKSUM_HEXDIGITS}), 16, 10) as unsigned)"

    def to_string(self, s: str):
        return f"cast({s} as char)"

    def normalize_timestamp(self, value: str, coltype: TemporalType) -> str:
        if coltype.rounds:
            return self.to_string(f"cast( cast({value} as datetime({coltype.precision})) as datetime(6))")

        s = self.to_string(f"cast({value} as datetime(6))")
        return f"RPAD(RPAD({s}, {TIMESTAMP_PRECISION_POS+coltype.precision}, '.'), {TIMESTAMP_PRECISION_POS+6}, '0')"

    def normalize_number(self, value: str, coltype: FractionalType) -> str:
        return self.to_string(f"cast({value} as decimal(38, {coltype.precision}))")<|MERGE_RESOLUTION|>--- conflicted
+++ resolved
@@ -20,13 +20,10 @@
         "float": Float,
         "decimal": Decimal,
         "int": Integer,
-<<<<<<< HEAD
+        "bigint": Integer,
         # Text
         "varchar": Text,
         "char": Text,
-=======
-        "bigint": Integer,
->>>>>>> b6345593
     }
     ROUNDS_ON_PREC_LOSS = True
 
