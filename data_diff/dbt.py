--- conflicted
+++ resolved
@@ -308,16 +308,10 @@
         with open(self.project_dir + PROJECT_FILE) as project:
             self.project_dict = self.yaml.safe_load(project)
 
-<<<<<<< HEAD
     def _get_connection_creds(self) -> Tuple[Dict[str, str], str]:
         profiles_path = self.profiles_dir + PROFILES_FILE
         with open(profiles_path) as profiles:
-            profiles = yaml.safe_load(profiles)
-=======
-    def set_connection(self):
-        with open(self.profiles_dir + PROFILES_FILE) as profiles:
             profiles = self.yaml.safe_load(profiles)
->>>>>>> a37447ea
 
         dbt_profile = self.project_dict.get("profile")
 
@@ -343,15 +337,11 @@
         conn_type = conn_type.lower()
 
         # values can contain env_vars
-<<<<<<< HEAD
-        rendered_credentials = ProfileRenderer().render_data(credentials)
+        rendered_credentials = self.ProfileRenderer().render_data(credentials)
         return rendered_credentials, conn_type
 
     def set_connection(self):
         rendered_credentials, conn_type = self._get_connection_creds()
-=======
-        rendered_credentials = self.ProfileRenderer().render_data(credentials)
->>>>>>> a37447ea
 
         if conn_type == "snowflake":
             if rendered_credentials.get("password") is None or rendered_credentials.get("private_key_path") is not None:
