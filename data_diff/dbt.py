import json
import os
import time
import webbrowser
import rich
from rich.prompt import Confirm

from collections import defaultdict
from dataclasses import dataclass
from packaging.version import parse as parse_version
from typing import List, Optional, Dict, Tuple, Set
from .utils import dbt_diff_string_template, getLogger
from .version import __version__
from pathlib import Path

import requests

logger = getLogger(__name__)


def import_dbt():
    try:
        from dbt_artifacts_parser.parser import parse_run_results, parse_manifest
        from dbt.config.renderer import ProfileRenderer
        import yaml
    except ImportError:
        raise RuntimeError("Could not import 'dbt' package. You can install it using: pip install 'data-diff[dbt]'.")

    return parse_run_results, parse_manifest, ProfileRenderer, yaml


from .tracking import (
    set_entrypoint_name,
    set_dbt_user_id,
    set_dbt_version,
    set_dbt_project_id,
    create_end_event_json,
    create_start_event_json,
    send_event_json,
    is_tracking_enabled,
)
from .utils import get_from_dict_with_raise, run_as_daemon, truncate_error
from . import connect_to_table, diff_tables, Algorithm

RUN_RESULTS_PATH = "target/run_results.json"
MANIFEST_PATH = "target/manifest.json"
PROJECT_FILE = "dbt_project.yml"
PROFILES_FILE = "profiles.yml"
LOWER_DBT_V = "1.0.0"
UPPER_DBT_V = "1.4.6"


# https://github.com/dbt-labs/dbt-core/blob/c952d44ec5c2506995fbad75320acbae49125d3d/core/dbt/cli/resolvers.py#L6
def default_project_dir() -> Path:
    paths = list(Path.cwd().parents)
    paths.insert(0, Path.cwd())
    return next((x for x in paths if (x / PROJECT_FILE).exists()), Path.cwd())


# https://github.com/dbt-labs/dbt-core/blob/c952d44ec5c2506995fbad75320acbae49125d3d/core/dbt/cli/resolvers.py#L12
def default_profiles_dir() -> Path:
    return Path.cwd() if (Path.cwd() / PROFILES_FILE).exists() else Path.home() / ".dbt"


def legacy_profiles_dir() -> Path:
    return Path.home() / ".dbt"


@dataclass
class DiffVars:
    dev_path: List[str]
    prod_path: List[str]
    primary_keys: List[str]
    connection: Dict[str, str]
    threads: Optional[int]


def dbt_diff(
    profiles_dir_override: Optional[str] = None, project_dir_override: Optional[str] = None, is_cloud: bool = False
) -> None:
    diff_threads = []
    set_entrypoint_name("CLI-dbt")
    dbt_parser = DbtParser(profiles_dir_override, project_dir_override)
    models = dbt_parser.get_models()
    datadiff_variables = dbt_parser.get_datadiff_variables()
    config_prod_database = datadiff_variables.get("prod_database")
    config_prod_schema = datadiff_variables.get("prod_schema")
    datasource_id = datadiff_variables.get("datasource_id")
    custom_schemas = datadiff_variables.get("custom_schemas")
    # custom schemas is default dbt behavior, so default to True if the var doesn't exist
    custom_schemas = True if custom_schemas is None else custom_schemas
    set_dbt_user_id(dbt_parser.dbt_user_id)
    set_dbt_version(dbt_parser.dbt_version)
    set_dbt_project_id(dbt_parser.dbt_project_id)

    if is_cloud:
        if datasource_id is None:
            raise ValueError(
                "Datasource ID not found, include it as a dbt variable in the dbt_project.yml. \nvars:\n data_diff:\n   datasource_id: 1234"
            )
        datafold_host, url, api_key = _setup_cloud_diff()

        # exit so the user can set the key
        if not api_key:
            return
    else:
        dbt_parser.set_connection()

    if config_prod_database is None:
        raise ValueError(
            "Expected a value for prod_database: OR prod_database: AND prod_schema: under \nvars:\n  data_diff: "
        )

    for model in models:
        diff_vars = _get_diff_vars(dbt_parser, config_prod_database, config_prod_schema, model, custom_schemas)

        if diff_vars.primary_keys:
            if is_cloud:
                diff_thread = run_as_daemon(_cloud_diff, diff_vars, datasource_id, datafold_host, url, api_key)
                diff_threads.append(diff_thread)
            else:
                _local_diff(diff_vars)
        else:
            rich.print(
                _diff_output_base(".".join(diff_vars.dev_path), ".".join(diff_vars.prod_path))
                + "Skipped due to unknown primary key. Add uniqueness tests, meta, or tags.\n"
            )

    # wait for all threads
    if diff_threads:
        for thread in diff_threads:
            thread.join()

    rich.print("Diffs Complete!")


def _get_diff_vars(
    dbt_parser: "DbtParser",
    config_prod_database: Optional[str],
    config_prod_schema: Optional[str],
    model,
    custom_schemas: bool,
) -> DiffVars:
    dev_database = model.database
    dev_schema = model.schema_

    primary_keys = dbt_parser.get_pk_from_model(model, dbt_parser.unique_columns, "primary-key")

    prod_database = config_prod_database if config_prod_database else dev_database
    prod_schema = config_prod_schema if config_prod_schema else dev_schema

    # if project has custom schemas (default)
    # need to construct the prod schema as <prod_target_schema>_<custom_schema>
    # https://docs.getdbt.com/docs/build/custom-schemas
    if custom_schemas and model.config.schema_:
        prod_schema = prod_schema + "_" + model.config.schema_

    if dbt_parser.requires_upper:
        dev_qualified_list = [x.upper() for x in [dev_database, dev_schema, model.alias]]
        prod_qualified_list = [x.upper() for x in [prod_database, prod_schema, model.alias]]
        primary_keys = [x.upper() for x in primary_keys]
    else:
        dev_qualified_list = [dev_database, dev_schema, model.alias]
        prod_qualified_list = [prod_database, prod_schema, model.alias]

    return DiffVars(dev_qualified_list, prod_qualified_list, primary_keys, dbt_parser.connection, dbt_parser.threads)


def _local_diff(diff_vars: DiffVars) -> None:
    column_diffs_str = ""
    dev_qualified_str = ".".join(diff_vars.dev_path)
    prod_qualified_str = ".".join(diff_vars.prod_path)
    diff_output_str = _diff_output_base(dev_qualified_str, prod_qualified_str)

    table1 = connect_to_table(diff_vars.connection, dev_qualified_str, tuple(diff_vars.primary_keys), diff_vars.threads)
    table2 = connect_to_table(
        diff_vars.connection, prod_qualified_str, tuple(diff_vars.primary_keys), diff_vars.threads
    )

    table1_columns = list(table1.get_schema())
    try:
        table2_columns = list(table2.get_schema())
    # Not ideal, but we don't have more specific exceptions yet
    except Exception as ex:
        logger.debug(ex)
        diff_output_str += "[red]New model or no access to prod table.[/] \n"
        rich.print(diff_output_str)
        return

    mutual_set = set(table1_columns) & set(table2_columns)
    table1_set_diff = list(set(table1_columns) - set(table2_columns))
    table2_set_diff = list(set(table2_columns) - set(table1_columns))

    if table1_set_diff:
        column_diffs_str += "Column(s) added: " + str(table1_set_diff) + "\n"

    if table2_set_diff:
        column_diffs_str += "Column(s) removed: " + str(table2_set_diff) + "\n"

    mutual_set = mutual_set - set(diff_vars.primary_keys)
    extra_columns = tuple(mutual_set)

    diff = diff_tables(table1, table2, threaded=True, algorithm=Algorithm.JOINDIFF, extra_columns=extra_columns)

    if list(diff):
        diff_output_str += f"{column_diffs_str}{diff.get_stats_string(is_dbt=True)} \n"
        rich.print(diff_output_str)
    else:
        diff_output_str += f"{column_diffs_str}[bold][green]No row differences[/][/] \n"
        rich.print(diff_output_str)


def _cloud_diff(diff_vars: DiffVars, datasource_id: int, datafold_host: str, url: str, api_key: str) -> None:
    diff_output_str = _diff_output_base(".".join(diff_vars.dev_path), ".".join(diff_vars.prod_path))
    payload = {
        "data_source1_id": datasource_id,
        "data_source2_id": datasource_id,
        "table1": diff_vars.prod_path,
        "table2": diff_vars.dev_path,
        "pk_columns": diff_vars.primary_keys,
    }

    headers = {
        "Authorization": f"Key {api_key}",
        "Content-Type": "application/json",
    }
    if is_tracking_enabled():
        event_json = create_start_event_json({"is_cloud": True, "datasource_id": datasource_id})
        run_as_daemon(send_event_json, event_json)

    start = time.monotonic()
    error = None
    diff_id = None
    diff_url = None
    try:
        diff_id = _cloud_submit_diff(url, payload, headers)
        summary_url = f"{url}/{diff_id}/summary_results"
        diff_results = _cloud_poll_and_get_summary_results(summary_url, headers)

        diff_url = f"{datafold_host}/datadiffs/{diff_id}/overview"

        rows_added_count = diff_results["pks"]["exclusives"][1]
        rows_removed_count = diff_results["pks"]["exclusives"][0]

        rows_updated = diff_results["values"]["rows_with_differences"]
        total_rows = diff_results["values"]["total_rows"]
        rows_unchanged = int(total_rows) - int(rows_updated)
        diff_percent_list = {
            x["column_name"]: str(x["match"]) + "%"
            for x in diff_results["values"]["columns_diff_stats"]
            if x["match"] != 100.0
        }

        if any([rows_added_count, rows_removed_count, rows_updated]):
            diff_output = dbt_diff_string_template(
                rows_added_count,
                rows_removed_count,
                rows_updated,
                str(rows_unchanged),
                diff_percent_list,
                "Value Match Percent:",
            )
            diff_output_str += f"{diff_url}\n {diff_output} \n"
            rich.print(diff_output_str)
        else:
            diff_output_str += f"{diff_url}\n [green]No row differences[/] \n"
            rich.print(diff_output_str)

    except BaseException as ex:  # Catch KeyboardInterrupt too
        error = ex
    finally:
        # we don't currently have much of this information
        # but I imagine a future iteration of this _cloud method
        # will poll for results
        if is_tracking_enabled():
            err_message = truncate_error(repr(error))
            event_json = create_end_event_json(
                is_success=error is None,
                runtime_seconds=time.monotonic() - start,
                data_source_1_type="",
                data_source_2_type="",
                table1_count=0,
                table2_count=0,
                diff_count=0,
                error=err_message,
                diff_id=diff_id,
                is_cloud=True,
            )
            send_event_json(event_json)

        if error:
<<<<<<< HEAD
            rich.print("[red]" + ".".join(diff_vars.prod_path) + " <> " + ".".join(diff_vars.dev_path) + "[/]\n")
=======
            rich.print(diff_output_str)
>>>>>>> b2eeec79
            if diff_id:
                diff_url = f"{datafold_host}/datadiffs/{diff_id}/overview"
                rich.print(f"{diff_url} \n")
            logger.error(error)


def _setup_cloud_diff() -> Tuple[Optional[str]]:
    datafold_host = os.environ.get("DATAFOLD_HOST")
    if datafold_host is None:
        datafold_host = "https://app.datafold.com"
    datafold_host = datafold_host.rstrip("/")
    rich.print(f"Cloud datafold host: {datafold_host}\n")
    url = f"{datafold_host}/api/v1/datadiffs"

    api_key = os.environ.get("DATAFOLD_API_KEY")
    if not api_key:
        rich.print("[red]API key not found, add it as an environment variable called DATAFOLD_API_KEY.")
        yes_or_no = Confirm.ask("Would you like to generate a new API key?")
        if yes_or_no:
            webbrowser.open(f"{datafold_host}/login?next={datafold_host}/users/me")
            return None, None, None
        else:
            raise ValueError("Cannot diff because the API key is not provided")

    return datafold_host, url, api_key


def _cloud_submit_diff(url, payload, headers) -> str:
    response = requests.request("POST", url, headers=headers, json=payload, timeout=30)
    response.raise_for_status()
    response_json = response.json()
    diff_id = str(response_json["id"])

    if diff_id is None:
        raise Exception(f"Api response did not contain a diff_id: {str(response_json)}")
    return diff_id


def _cloud_poll_and_get_summary_results(url, headers):
    summary_results = None
    start_time = time.time()
    sleep_interval = 5  # starts at 5 sec
    max_sleep_interval = 60
    max_wait_time = 300

    while not summary_results:
        response = requests.request("GET", url, headers=headers, timeout=30)
        response.raise_for_status()
        response_json = response.json()

        if response_json["status"] == "success":
            summary_results = response_json
        elif response_json["status"] == "failed":
            raise Exception(f"Diff failed: {str(response_json)}")

        if time.time() - start_time > max_wait_time:
            raise Exception("Timed out waiting for diff results")

        time.sleep(sleep_interval)
        sleep_interval = min(sleep_interval * 2, max_sleep_interval)

    return summary_results


def _diff_output_base(dev_path: str, prod_path: str) -> str:
    return f"[green]{prod_path} <> {dev_path}[/] \n"


class DbtParser:
    def __init__(self, profiles_dir_override: str, project_dir_override: str) -> None:
        self.parse_run_results, self.parse_manifest, self.ProfileRenderer, self.yaml = import_dbt()
        self.profiles_dir = Path(profiles_dir_override or default_profiles_dir())
        self.project_dir = Path(project_dir_override or default_project_dir())
        self.connection = None
        self.project_dict = self.get_project_dict()
        self.manifest_obj = self.get_manifest_obj()
        self.dbt_user_id = self.manifest_obj.metadata.user_id
        self.dbt_version = self.manifest_obj.metadata.dbt_version
        self.dbt_project_id = self.manifest_obj.metadata.project_id
        self.requires_upper = False
        self.threads = None
        self.unique_columns = self.get_unique_columns()

    def get_datadiff_variables(self) -> dict:
        vars = get_from_dict_with_raise(self.project_dict, "vars", f"No vars: found in dbt_project.yml.")
        return get_from_dict_with_raise(vars, "data_diff", f"data_diff: section not found in dbt_project.yml vars:.")

    def get_models(self):
        with open(self.project_dir / RUN_RESULTS_PATH) as run_results:
            run_results_dict = json.load(run_results)
            run_results_obj = self.parse_run_results(run_results=run_results_dict)

        dbt_version = parse_version(run_results_obj.metadata.dbt_version)

        if dbt_version < parse_version("1.3.0"):
            self.profiles_dir = legacy_profiles_dir()

        if dbt_version < parse_version(LOWER_DBT_V) or dbt_version >= parse_version(UPPER_DBT_V):
            raise Exception(
                f"Found dbt: v{dbt_version} Expected the dbt project's version to be >= {LOWER_DBT_V} and < {UPPER_DBT_V}"
            )

        success_models = [x.unique_id for x in run_results_obj.results if x.status.name == "success"]
        models = [self.manifest_obj.nodes.get(x) for x in success_models]
        if not models:
            raise ValueError("Expected > 0 successful models runs from the last dbt command.")

        print(f"Running with data-diff={__version__}\n")
        return models

    def get_manifest_obj(self):
        with open(self.project_dir / MANIFEST_PATH) as manifest:
            manifest_dict = json.load(manifest)
            manifest_obj = self.parse_manifest(manifest=manifest_dict)
        return manifest_obj

    def get_project_dict(self):
        with open(self.project_dir / PROJECT_FILE) as project:
            project_dict = self.yaml.safe_load(project)
        return project_dict

    def _get_connection_creds(self) -> Tuple[Dict[str, str], str]:
        profiles_path = self.profiles_dir / PROFILES_FILE
        with open(profiles_path) as profiles:
            profiles = self.yaml.safe_load(profiles)

        dbt_profile_var = self.project_dict.get("profile")

        profile = get_from_dict_with_raise(
            profiles, dbt_profile_var, f"No profile '{dbt_profile_var}' found in '{profiles_path}'."
        )
        # values can contain env_vars
        rendered_profile = self.ProfileRenderer().render_data(profile)
        profile_target = get_from_dict_with_raise(
            rendered_profile, "target", f"No target found in profile '{dbt_profile_var}' in '{profiles_path}'."
        )
        outputs = get_from_dict_with_raise(
            rendered_profile, "outputs", f"No outputs found in profile '{dbt_profile_var}' in '{profiles_path}'."
        )
        credentials = get_from_dict_with_raise(
            outputs,
            profile_target,
            f"No credentials found for target '{profile_target}' in profile '{dbt_profile_var}' in '{profiles_path}'.",
        )
        conn_type = get_from_dict_with_raise(
            credentials,
            "type",
            f"No type found for target '{profile_target}' in profile '{dbt_profile_var}' in '{profiles_path}'.",
        )
        conn_type = conn_type.lower()

        return credentials, conn_type

    def set_connection(self):
        credentials, conn_type = self._get_connection_creds()

        if conn_type == "snowflake":
            if credentials.get("authenticator") is not None:
                raise Exception("Federated authentication is not yet supported for Snowflake.")
            conn_info = {
                "driver": conn_type,
                "user": credentials.get("user"),
                "account": credentials.get("account"),
                "database": credentials.get("database"),
                "warehouse": credentials.get("warehouse"),
                "role": credentials.get("role"),
                "schema": credentials.get("schema"),
            }
            self.threads = credentials.get("threads")
            self.requires_upper = True

            if credentials.get("private_key_path") is not None:
                if credentials.get("password") is not None:
                    raise Exception("Cannot use password and key at the same time")
                conn_info["key"] = credentials.get("private_key_path")
                conn_info["private_key_passphrase"] = credentials.get("private_key_passphrase")
            elif credentials.get("password") is not None:
                conn_info["password"] = credentials.get("password")
            else:
                raise Exception("Password or key authentication not provided.")
        elif conn_type == "bigquery":
            method = credentials.get("method")
            # there are many connection types https://docs.getdbt.com/reference/warehouse-setups/bigquery-setup#oauth-via-gcloud
            # this assumes that the user is auth'd via `gcloud auth application-default login`
            if method is None or method != "oauth":
                raise Exception("Oauth is the current method supported for Big Query.")
            conn_info = {
                "driver": conn_type,
                "project": credentials.get("project"),
                "dataset": credentials.get("dataset"),
            }
            self.threads = credentials.get("threads")
        elif conn_type == "duckdb":
            conn_info = {
                "driver": conn_type,
                "filepath": credentials.get("path"),
            }
        elif conn_type == "redshift":
            if (credentials.get("pass") is None and credentials.get("password") is None) or credentials.get(
                "method"
            ) == "iam":
                raise Exception("Only password authentication is currently supported for Redshift.")
            conn_info = {
                "driver": conn_type,
                "host": credentials.get("host"),
                "user": credentials.get("user"),
                "password": credentials.get("password") or credentials.get("pass"),
                "port": credentials.get("port"),
                "dbname": credentials.get("dbname"),
            }
            self.threads = credentials.get("threads")
        elif conn_type == "databricks":
            conn_info = {
                "driver": conn_type,
                "catalog": credentials.get("catalog"),
                "server_hostname": credentials.get("host"),
                "http_path": credentials.get("http_path"),
                "schema": credentials.get("schema"),
                "access_token": credentials.get("token"),
            }
            self.threads = credentials.get("threads")
        elif conn_type == "postgres":
            conn_info = {
                "driver": "postgresql",
                "host": credentials.get("host"),
                "user": credentials.get("user"),
                "password": credentials.get("password"),
                "port": credentials.get("port"),
                "dbname": credentials.get("dbname") or credentials.get("database"),
            }
            self.threads = credentials.get("threads")
        else:
            raise NotImplementedError(f"Provider {conn_type} is not yet supported for dbt diffs")

        self.connection = conn_info

    def get_pk_from_model(self, node, unique_columns: dict, pk_tag: str) -> List[str]:
        try:
            # Get a set of all the column names
            column_names = {name for name, params in node.columns.items()}
            # Check if the tag is present on a table level
            if pk_tag in node.meta:
                # Get all the PKs that are also present as a column
                pks = [pk for pk in pk_tag in node.meta[pk_tag] if pk in column_names]
                if pks:
                    # If there are any left, return it
                    logger.debug("Found PKs via Table META: " + str(pks))
                    return pks

            from_meta = [name for name, params in node.columns.items() if pk_tag in params.meta] or None
            if from_meta:
                logger.debug("Found PKs via META: " + str(from_meta))
                return from_meta

            from_tags = [name for name, params in node.columns.items() if pk_tag in params.tags] or None
            if from_tags:
                logger.debug("Found PKs via Tags: " + str(from_tags))
                return from_tags

            if node.unique_id in unique_columns:
                from_uniq = unique_columns.get(node.unique_id)
                if from_uniq is not None:
                    logger.debug("Found PKs via Uniqueness tests: " + str(from_uniq))
                    return list(from_uniq)

        except (KeyError, IndexError, TypeError) as e:
            raise e

        logger.debug("Found no PKs")
        return []

    def get_unique_columns(self) -> Dict[str, Set[str]]:
        manifest = self.manifest_obj
        cols_by_uid = defaultdict(set)
        for node in manifest.nodes.values():
            try:
                if not (node.resource_type.value == "test" and hasattr(node, "test_metadata")):
                    continue

                if node.depends_on is None or node.depends_on.nodes is []:
                    continue

                uid = node.depends_on.nodes[0]
                model_node = manifest.nodes[uid]

                if node.test_metadata.name == "unique":
                    column_name: str = node.test_metadata.kwargs["column_name"]
                    for col in self._parse_concat_pk_definition(column_name):
                        if model_node is None or col in model_node.columns:
                            # skip anything that is not a column.
                            # for example, string literals used in concat
                            # like "pk1 || '-' || pk2"
                            cols_by_uid[uid].add(col)

                if node.test_metadata.name == "unique_combination_of_columns":
                    for col in node.test_metadata.kwargs["combination_of_columns"]:
                        cols_by_uid[uid].add(col)

            except (KeyError, IndexError, TypeError) as e:
                logger.warning("Failure while finding unique cols: %s", e)

        return cols_by_uid

    def _parse_concat_pk_definition(self, definition: str) -> List[str]:
        definition = definition.strip()
        if definition.lower().startswith("concat(") and definition.endswith(")"):
            definition = definition[7:-1]  # Removes concat( and )
            columns = definition.split(",")
        else:
            columns = definition.split("||")

        stripped_columns = [col.strip('" ()') for col in columns]
        return stripped_columns<|MERGE_RESOLUTION|>--- conflicted
+++ resolved
@@ -289,11 +289,7 @@
             send_event_json(event_json)
 
         if error:
-<<<<<<< HEAD
-            rich.print("[red]" + ".".join(diff_vars.prod_path) + " <> " + ".".join(diff_vars.dev_path) + "[/]\n")
-=======
             rich.print(diff_output_str)
->>>>>>> b2eeec79
             if diff_id:
                 diff_url = f"{datafold_host}/datadiffs/{diff_id}/overview"
                 rich.print(f"{diff_url} \n")
