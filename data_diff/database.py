from functools import lru_cache
import re
from abc import ABC, abstractmethod
from runtype import dataclass
import logging
from typing import Tuple, Optional
from concurrent.futures import ThreadPoolExecutor
import threading
from typing import Dict

import dsnparse
import sys

from .sql import DbPath, SqlOrStr, Compiler, Explain, Select


logger = logging.getLogger("database")

def parse_table_name(t):
    return tuple(t.split("."))


def import_postgres():
    import psycopg2
    import psycopg2.extras

    psycopg2.extensions.set_wait_callback(psycopg2.extras.wait_select)
    return psycopg2


def import_mysql():
    import mysql.connector

    return mysql.connector


def import_snowflake():
    import snowflake.connector

    return snowflake


def import_mssql():
    import pymssql

    return pymssql


def import_oracle():
    import cx_Oracle

    return cx_Oracle


def import_presto():
    import prestodb

    return prestodb


class ConnectError(Exception):
    pass


def _one(seq):
    (x,) = seq
    return x


def _query_conn(conn, sql_code: str) -> list:
    c = conn.cursor()
    c.execute(sql_code)
    if sql_code.lower().startswith('select'):
        return c.fetchall()


class ColType:
    pass


@dataclass
class PrecisionType(ColType):
    precision: Optional[int]
    rounds: bool


class TemporalType(PrecisionType):
    pass


class Timestamp(TemporalType):
    pass


class TimestampTZ(TemporalType):
    pass


class Datetime(TemporalType):
    pass


@dataclass
class UnknownColType(ColType):
    text: str


class AbstractDatabase(ABC):
    @abstractmethod
    def quote(self, s: str):
        "Quote SQL name (implementation specific)"
        ...

    @abstractmethod
    def to_string(self, s: str) -> str:
        "Provide SQL for casting a column to string"
        ...

    @abstractmethod
    def md5_to_int(self, s: str) -> str:
        "Provide SQL for computing md5 and returning an int"
        ...

    @abstractmethod
    def _query(self, sql_code: str) -> list:
        "Send query to database and return result"
        ...

    @abstractmethod
    def select_table_schema(self, path: DbPath) -> str:
        "Provide SQL for selecting the table schema as (name, type, date_prec, num_prec)"
        ...

    @abstractmethod
    def close(self):
        "Close connection(s) to the database instance. Querying will stop functioning."
        ...

    @abstractmethod
    def normalize_value_by_type(value: str, coltype: ColType) -> str:
        """Creates an SQL expression, that converts 'value' to a normalized representation.

        The returned expression must accept any SQL value, and return a string.

        - Dates are expected in the format:
            "YYYY-MM-DD HH:mm:SS.FFFFFF"
            (number of F depends on coltype.precision)
            Or if precision=0 then
            "YYYY-MM-DD HH:mm:SS"     (without the dot)

        """
        ...


class Database(AbstractDatabase):
    """Base abstract class for databases.

    Used for providing connection code and implementation specific SQL utilities.
    """

    DATETIME_TYPES = NotImplemented
    default_schema = NotImplemented

    def query(self, sql_ast: SqlOrStr, res_type: type):
        "Query the given SQL AST, and attempt to convert the result to type 'res_type'"
        compiler = Compiler(self)
        sql_code = compiler.compile(sql_ast)
        logger.debug("Running SQL (%s): %s", type(self).__name__, sql_code)
        if getattr(self, "_interactive", False) and isinstance(sql_ast, Select):
            explained_sql = compiler.compile(Explain(sql_ast))
            logger.info(f"EXPLAIN for SQL SELECT")
            logger.info(self._query(explained_sql))
            answer = input("Continue? [y/n] ")
            if not answer.lower() in ["y", "yes"]:
                sys.exit(1)

        res = self._query(sql_code)
        if res_type is int:
            res = _one(_one(res))
            if res is None:  # May happen due to sum() of 0 items
                return None
            return int(res)
        elif res_type is tuple:
            assert len(res) == 1, (sql_code, res)
            return res[0]
        elif getattr(res_type, "__origin__", None) is list and len(res_type.__args__) == 1:
            if res_type.__args__ == (int,):
                return [_one(row) for row in res]
            elif res_type.__args__ == (Tuple,):
                return [tuple(row) for row in res]
            else:
                raise ValueError(res_type)
        return res

    def enable_interactive(self):
        self._interactive = True

    def _parse_type(self, type_repr: str, datetime_precision: int = None, numeric_precision: int = None) -> ColType:
        """ """

        cls = self.DATETIME_TYPES.get(type_repr)
        if cls:
            return cls(precision=datetime_precision if datetime_precision is not None else DEFAULT_PRECISION, rounds=self.ROUNDS_ON_PREC_LOSS)

        return UnknownColType(type_repr)

    def select_table_schema(self, path: DbPath) -> str:
        schema, table = self._normalize_table_path(path)

        return (
            "SELECT column_name, data_type, datetime_precision, numeric_precision FROM information_schema.columns "
            f"WHERE table_name = '{table}' AND table_schema = '{schema}'"
        )

    def query_table_schema(self, path: DbPath) -> Dict[str, ColType]:
        rows = self.query(self.select_table_schema(path), list)

        # Return a dict of form {name: type} after canonizaation
        return {row[0].lower(): self._parse_type(*row[1:]) for row in rows}

    @lru_cache()
    def get_table_schema(self, path: DbPath) -> Dict[str, ColType]:
        return self.query_table_schema(path)

    def _normalize_table_path(self, path: DbPath) -> DbPath:
        if len(path) == 1:
            return self.default_schema, path[0]
        elif len(path) == 2:
            return path

        raise ValueError(f"Bad table path for {self}: '{'.'.join(path)}'. Expected form: schema.table")

    def parse_table_name(self, name: str) -> DbPath:
        return parse_table_name(name)


class ThreadedDatabase(Database):
    """Access the database through singleton threads.

    Used for database connectors that do not support sharing their connection between different threads.
    """

    def __init__(self, thread_count=1):
        self._queue = ThreadPoolExecutor(thread_count, initializer=self.set_conn)
        self.thread_local = threading.local()

    def set_conn(self):
        assert not hasattr(self.thread_local, "conn")
        self.thread_local.conn = self.create_connection()

    def _query(self, sql_code: str):
        r = self._queue.submit(self._query_in_worker, sql_code)
        return r.result()

    def _query_in_worker(self, sql_code: str):
        "This method runs in a worker thread"
        return _query_conn(self.thread_local.conn, sql_code)

    def close(self):
        self._queue.shutdown(True)

    @abstractmethod
    def create_connection(self):
        ...

    def close(self):
        self._queue.shutdown()


CHECKSUM_HEXDIGITS = 15  # Must be 15 or lower
MD5_HEXDIGITS = 32

_CHECKSUM_BITSIZE = CHECKSUM_HEXDIGITS << 2
CHECKSUM_MASK = (2**_CHECKSUM_BITSIZE) - 1

DEFAULT_PRECISION = 6

TIMESTAMP_PRECISION_POS = 20  # len("2022-06-03 12:24:35.") == 20


class Postgres(ThreadedDatabase):
    DATETIME_TYPES = {
        "timestamp with time zone": TimestampTZ,
        "timestamp without time zone": Timestamp,
        "timestamp": Timestamp,
        # "datetime": Datetime,
    }
    ROUNDS_ON_PREC_LOSS = True

    default_schema = "public"

    def __init__(self, host, port, database, user, password, *, thread_count):
        self.args = dict(host=host, port=port, database=database, user=user, password=password)

        super().__init__(thread_count=thread_count)

    def create_connection(self):
        postgres = import_postgres()
        try:
            c = postgres.connect(**self.args)
            # c.cursor().execute("SET TIME ZONE 'UTC'")
            return c
        except postgres.OperationalError as e:
            raise ConnectError(*e.args) from e

    def quote(self, s: str):
        return f'"{s}"'

    def md5_to_int(self, s: str) -> str:
        return f"('x' || substring(md5({s}), {1+MD5_HEXDIGITS-CHECKSUM_HEXDIGITS}))::bit({_CHECKSUM_BITSIZE})::bigint"

    def to_string(self, s: str):
        return f"{s}::varchar"

    def normalize_value_by_type(self, value: str, coltype: ColType) -> str:
        if isinstance(coltype, TemporalType):
            # if coltype.precision == 0:
            #     return f"to_char({value}::timestamp(0), 'YYYY-mm-dd HH24:MI:SS')"
            # if coltype.precision == 3:
            #     return f"to_char({value}, 'YYYY-mm-dd HH24:MI:SS.US')"
            # elif coltype.precision == 6:
            # return f"to_char({value}::timestamp({coltype.precision}), 'YYYY-mm-dd HH24:MI:SS.US')"
            # else:
            #     # Postgres/Redshift doesn't support arbitrary precision
            #     raise TypeError(f"Bad precision for {type(self).__name__}: {coltype})")
            if coltype.rounds:
                return f"to_char({value}::timestamp({coltype.precision}), 'YYYY-mm-dd HH24:MI:SS.US')"
            else:
                timestamp6 = f"to_char({value}::timestamp(6), 'YYYY-mm-dd HH24:MI:SS.US')"
                return f"RPAD(LEFT({timestamp6}, {TIMESTAMP_PRECISION_POS+coltype.precision}), {TIMESTAMP_PRECISION_POS+6}, '0')"

        return self.to_string(f"{value}")


    # def _query_in_worker(self, sql_code: str):
    #     return _query_conn(self.thread_local.conn, sql_code)


class Presto(Database):
    def __init__(self, host, port, database, user, password):
        prestodb = import_presto()
        self.args = dict(host=host, user=user)

        self._conn = prestodb.dbapi.connect(**self.args)

    def quote(self, s: str):
        return f'"{s}"'

    def md5_to_int(self, s: str) -> str:
        return f"cast(from_base(substr(to_hex(md5(to_utf8({s}))), {1+MD5_HEXDIGITS-CHECKSUM_HEXDIGITS}), 16) as decimal(38, 0))"

    def to_string(self, s: str):
        return f"cast({s} as varchar)"

    def _query(self, sql_code: str) -> list:
        "Uses the standard SQL cursor interface"
        return _query_conn(self._conn, sql_code)


class MySQL(ThreadedDatabase):
    DATETIME_TYPES = {
        "datetime": Datetime,
        "timestamp": Timestamp,
    }
    ROUNDS_ON_PREC_LOSS = True

    def __init__(self, host, port, database, user, password, *, thread_count):
        args = dict(host=host, port=port, database=database, user=user, password=password)
        self._args = {k: v for k, v in args.items() if v is not None}

        super().__init__(thread_count=thread_count)

        self.default_schema = user

    def create_connection(self):
        mysql = import_mysql()
        try:
            return mysql.connect(charset="utf8", use_unicode=True, **self._args)
        except mysql.Error as e:
            if e.errno == mysql.errorcode.ER_ACCESS_DENIED_ERROR:
                raise ConnectError("Bad user name or password") from e
            elif e.errno == mysql.errorcode.ER_BAD_DB_ERROR:
                raise ConnectError("Database does not exist") from e
            else:
                raise ConnectError(*e.args) from e

    def quote(self, s: str):
        return f"`{s}`"

    def md5_to_int(self, s: str) -> str:
        return f"cast(conv(substring(md5({s}), {1+MD5_HEXDIGITS-CHECKSUM_HEXDIGITS}), 16, 10) as unsigned)"

    def to_string(self, s: str):
        return f"cast({s} as char)"

    def normalize_value_by_type(self, value: str, coltype: ColType) -> str:
        if isinstance(coltype, TemporalType):
            if coltype.rounds:
                return self.to_string(f"cast( cast({value} as datetime({coltype.precision})) as datetime(6))")
            else:
                s = self.to_string(f"cast({value} as datetime(6))")
                return f"RPAD(RPAD({s}, {TIMESTAMP_PRECISION_POS+coltype.precision}, '.'), {TIMESTAMP_PRECISION_POS+6}, '0')"

        return self.to_string(f"{value}")


class Oracle(ThreadedDatabase):
    def __init__(self, host, port, database, user, password, *, thread_count):
        assert not port
        self.kwargs = dict(user=user, password=password, dsn="%s/%s" % (host, database))
        super().__init__(thread_count=thread_count)

    def create_connection(self):
        oracle = import_oracle()
        try:
            return oracle.connect(**self.kwargs)
        except Exception as e:
            raise ConnectError(*e.args) from e

    def md5_to_int(self, s: str) -> str:
        # standard_hash is faster than DBMS_CRYPTO.Hash
        # TODO: Find a way to use UTL_RAW.CAST_TO_BINARY_INTEGER ?
        return f"to_number(substr(standard_hash({s}, 'MD5'), 18), 'xxxxxxxxxxxxxxx')"

    def quote(self, s: str):
        return f"{s}"

    def to_string(self, s: str):
        return f"cast({s} as varchar(1024))"

    def select_table_schema(self, path: DbPath) -> str:
        if len(path) > 1:
            raise ValueError("Unexpected table path for oracle")
        (table,) = path

        return (
            f"SELECT column_name, data_type, 6 as datetime_precision, data_precision as numeric_precision"
            f" FROM USER_TAB_COLUMNS WHERE table_name = '{table.upper()}'"
        )

    def normalize_value_by_type(self, value: str, coltype: ColType) -> str:
        if isinstance(coltype, PrecisionType):
            if coltype.precision == 0:
                return f"to_char(cast({value} as timestamp({coltype.precision})), 'YYYY-MM-DD HH24:MI:SS')"
            return f"to_char(cast({value} as timestamp({coltype.precision})), 'YYYY-MM-DD HH24:MI:SS.FF{coltype.precision or ''}')"
        return self.to_string(f"{value}")

    def _parse_type(self, type_repr: str, datetime_precision: int = None, numeric_precision: int = None) -> ColType:
        """ """
        regexps = {
            r"TIMESTAMP\((\d)\) WITH LOCAL TIME ZONE": Timestamp,
            r"TIMESTAMP\((\d)\) WITH TIME ZONE": TimestampTZ,
        }
        for regexp, cls in regexps.items():
            m = re.match(regexp + "$", type_repr)
            if m:
                datetime_precision = int(m.group(1))
                return cls(precision=datetime_precision if datetime_precision is not None else DEFAULT_PRECISION)

        return UnknownColType(type_repr)


class Redshift(Postgres):
    def md5_to_int(self, s: str) -> str:
        return f"strtol(substring(md5({s}), {1+MD5_HEXDIGITS-CHECKSUM_HEXDIGITS}), 16)::decimal(38)"


class MsSQL(ThreadedDatabase):
    "AKA sql-server"

    def __init__(self, host, port, database, user, password, *, thread_count):
        args = dict(server=host, port=port, database=database, user=user, password=password)
        self._args = {k: v for k, v in args.items() if v is not None}

        super().__init__(thread_count=thread_count)

    def create_connection(self):
        mssql = import_mssql()
        try:
            return mssql.connect(**self._args)
        except mssql.Error as e:
            raise ConnectError(*e.args) from e

    def quote(self, s: str):
        return f"[{s}]"

    def md5_to_int(self, s: str) -> str:
        return f"CONVERT(decimal(38,0), CONVERT(bigint, HashBytes('MD5', {s}), 2))"
        # return f"CONVERT(bigint, (CHECKSUM({s})))"

    def to_string(self, s: str):
        return f"CONVERT(varchar, {s})"


class BigQuery(Database):
    DATETIME_TYPES = {
        "TIMESTAMP": Timestamp,
        "DATETIME": Datetime,
    }
    ROUNDS_ON_PREC_LOSS = False     # Technically BigQuery doesn't allow implicit rounding or truncation

    def __init__(self, project, dataset):
        from google.cloud import bigquery

        self._client = bigquery.Client(project)
        self.project = project
        self.dataset = dataset

        self.default_schema = dataset

    def quote(self, s: str):
        return f"`{s}`"

    def md5_to_int(self, s: str) -> str:
        return f"cast(cast( ('0x' || substr(TO_HEX(md5({s})), 18)) as int64) as numeric)"

    def _normalize_returned_value(self, value):
        if isinstance(value, bytes):
            return value.decode()
        return value

    def _query(self, sql_code: str):
        from google.cloud import bigquery

        try:
            res = list(self._client.query(sql_code))
        except Exception as e:
            msg = "Exception when trying to execute SQL code:\n    %s\n\nGot error: %s"
            raise ConnectError(msg % (sql_code, e))

        if res and isinstance(res[0], bigquery.table.Row):
            res = [tuple(self._normalize_returned_value(v) for v in row.values()) for row in res]
        return res

    def to_string(self, s: str):
        return f"cast({s} as string)"

    def close(self):
        self._client.close()

    def select_table_schema(self, path: DbPath) -> str:
        schema, table = self._normalize_table_path(path)

        return (
            f"SELECT column_name, data_type, 6 as datetime_precision, 6 as numeric_precision FROM {schema}.INFORMATION_SCHEMA.COLUMNS "
            f"WHERE table_name = '{table}' AND table_schema = '{schema}'"
        )

    def normalize_value_by_type(self, value: str, coltype: ColType) -> str:
        if isinstance(coltype, PrecisionType):
            if coltype.rounds:
                timestamp = f"timestamp_micros(cast(round(unix_micros(cast({value} as timestamp))/1000000, {coltype.precision})*1000000 as int))"
                return f"FORMAT_TIMESTAMP('%F %H:%M:%E6S', {timestamp})"
            else:
                if coltype.precision == 0:
                    return f"FORMAT_TIMESTAMP('%F %H:%M:%S.000000, {value})"
                elif coltype.precision == 6:
                    return f"FORMAT_TIMESTAMP('%F %H:%M:%E6S', {value})"

                timestamp6 = f"FORMAT_TIMESTAMP('%F %H:%M:%E6S', {value})"
                return f"RPAD(LEFT({timestamp6}, {TIMESTAMP_PRECISION_POS+coltype.precision}), {TIMESTAMP_PRECISION_POS+6}, '0')"

        return self.to_string(f"{value}")

    def parse_table_name(self, name: str) -> DbPath:
        path = parse_table_name(name)
        return self._normalize_table_path(path)


class Snowflake(Database):
    DATETIME_TYPES = {
        "TIMESTAMP_NTZ": Timestamp,
        "TIMESTAMP_LTZ": Timestamp,
        "TIMESTAMP_TZ": TimestampTZ,
    }
    ROUNDS_ON_PREC_LOSS = False

    def __init__(
        self,
        account: str,
        user: str,
        password: str,
        warehouse: str,
        schema: str,
        database: str,
        role: str = None,
        print_sql: bool = False,
    ):
        snowflake = import_snowflake()
        logging.getLogger("snowflake.connector").setLevel(logging.WARNING)

        # Got an error: snowflake.connector.network.RetryRequest: could not find io module state (interpreter shutdown?)
        # It's a known issue: https://github.com/snowflakedb/snowflake-connector-python/issues/145
        # Found a quick solution in comments
        logging.getLogger("snowflake.connector.network").disabled = True

        assert '"' not in schema, "Schema name should not contain quotes!"
        self._conn = snowflake.connector.connect(
            user=user,
            password=password,
            account=account,
            role=role,
            database=database,
            warehouse=warehouse,
            schema=f'"{schema}"',
        )

        self.default_schema = schema

    def close(self):
        self._conn.close()

    def _query(self, sql_code: str) -> list:
        "Uses the standard SQL cursor interface"
        return _query_conn(self._conn, sql_code)

    def quote(self, s: str):
        return f'"{s}"'

    def md5_to_int(self, s: str) -> str:
        return f"BITAND(md5_number_lower64({s}), {CHECKSUM_MASK})"

    def to_string(self, s: str):
        return f"cast({s} as string)"

    def select_table_schema(self, path: DbPath) -> str:
        schema, table = self._normalize_table_path(path)
        return super().select_table_schema((schema.upper(), table.upper()))

    def normalize_value_by_type(self, value: str, coltype: ColType) -> str:
        if isinstance(coltype, PrecisionType):
            if coltype.rounds:
                timestamp = f"to_timestamp(round(date_part(epoch_nanosecond, {value}::timestamp(9))/1000000000, {coltype.precision}))"
            else:
                timestamp = f"cast({value} as timestamp({coltype.precision}))"

            return f"to_char({timestamp}, 'YYYY-MM-DD HH24:MI:SS.FF6')"

        return self.to_string(f"{value}")

HELP_SNOWFLAKE_URI_FORMAT = 'snowflake://<user>:<pass>@<account>/<database>/<schema>?warehouse=<warehouse>'

def connect_to_uri(db_uri: str, thread_count: Optional[int] = 1) -> Database:
    """Connect to the given database uri

    thread_count determines the max number of worker threads per database,
    if relevant. None means no limit.

    Supported databases:
    - postgres
    - mysql
    - mssql
    - oracle
    - snowflake
    - bigquery
    - redshift
    """

    dsn = dsnparse.parse(db_uri)
    if len(dsn.schemes) > 1:
        raise NotImplementedError("No support for multiple schemes")
    (scheme,) = dsn.schemes

<<<<<<< HEAD
    if scheme == 'snowflake':
        if len(dsn.paths) == 1:
            database, = dsn.paths
            schema = dsn.query['schema']
        elif len(dsn.paths) == 2:
            database, schema = dsn.paths
        else:
            raise ValueError(f"Too many parts in path. Expected format: '{HELP_SNOWFLAKE_URI_FORMAT}'")
=======
    if scheme == "snowflake":
        database, schema = dsn.paths
>>>>>>> a25057f1
        try:
            warehouse = dsn.query["warehouse"]
        except KeyError:
<<<<<<< HEAD
            raise ValueError(f"Must provide warehouse. Expected format: '{HELP_SNOWFLAKE_URI_FORMAT}'")
=======
            raise ValueError(
                "Must provide warehouse. Format: 'snowflake://<user>:<pass>@<account>/<database>/<schema>?warehouse=<warehouse>'"
            )
>>>>>>> a25057f1
        return Snowflake(dsn.host, dsn.user, dsn.password, warehouse=warehouse, database=database, schema=schema)

    if len(dsn.paths) == 0:
        path = ""
    elif len(dsn.paths) == 1:
        (path,) = dsn.paths
    else:
        raise ValueError("Bad value for uri, too many paths: %s" % db_uri)

    if scheme == "postgres":
        return Postgres(dsn.host, dsn.port, path, dsn.user, dsn.password, thread_count=thread_count)
    elif scheme == "mysql":
        return MySQL(dsn.host, dsn.port, path, dsn.user, dsn.password, thread_count=thread_count)
    elif scheme == "mssql":
        return MsSQL(dsn.host, dsn.port, path, dsn.user, dsn.password, thread_count=thread_count)
    elif scheme == "bigquery":
        return BigQuery(dsn.host, path)
    elif scheme == "redshift":
        return Redshift(dsn.host, dsn.port, path, dsn.user, dsn.password, thread_count=thread_count)
    elif scheme == "oracle":
        return Oracle(dsn.host, dsn.port, path, dsn.user, dsn.password, thread_count=thread_count)
    elif scheme == "presto":
        return Presto(dsn.host, dsn.port, path, dsn.user, dsn.password)

    raise NotImplementedError(f"Scheme {dsn.scheme} currently not supported")<|MERGE_RESOLUTION|>--- conflicted
+++ resolved
@@ -661,7 +661,6 @@
         raise NotImplementedError("No support for multiple schemes")
     (scheme,) = dsn.schemes
 
-<<<<<<< HEAD
     if scheme == 'snowflake':
         if len(dsn.paths) == 1:
             database, = dsn.paths
@@ -670,20 +669,10 @@
             database, schema = dsn.paths
         else:
             raise ValueError(f"Too many parts in path. Expected format: '{HELP_SNOWFLAKE_URI_FORMAT}'")
-=======
-    if scheme == "snowflake":
-        database, schema = dsn.paths
->>>>>>> a25057f1
         try:
             warehouse = dsn.query["warehouse"]
         except KeyError:
-<<<<<<< HEAD
             raise ValueError(f"Must provide warehouse. Expected format: '{HELP_SNOWFLAKE_URI_FORMAT}'")
-=======
-            raise ValueError(
-                "Must provide warehouse. Format: 'snowflake://<user>:<pass>@<account>/<database>/<schema>?warehouse=<warehouse>'"
-            )
->>>>>>> a25057f1
         return Snowflake(dsn.host, dsn.user, dsn.password, warehouse=warehouse, database=database, schema=schema)
 
     if len(dsn.paths) == 0:
