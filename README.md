--- conflicted
+++ resolved
@@ -120,12 +120,8 @@
 * We're here to help [on slack](https://locallyoptimistic.slack.com/archives/C03HUNGQV0S) if you have ANY questions as you use `data-diff` in your workflow.
 * You can also post a question in [GitHub Discussions](https://github.com/datafold/data-diff/discussions).
 
-<<<<<<< HEAD
+
 To get a Slack invite - [click here](https://locallyoptimistic.com/community/)
-
-## How to Use
-=======
->>>>>>> ea0b33a6
 
 ## How to Use
 
