--- conflicted
+++ resolved
@@ -27,10 +27,8 @@
 runtype = "^0.2.4"
 dsnparse = "*"
 click = "^8.1"
-<<<<<<< HEAD
 rich = "^10.16.2"
-=======
->>>>>>> d5b465ed
+
 
 preql = { version = "^0.2.13", optional = true }
 psycopg2 = { version = "*", optional = true }
@@ -39,11 +37,7 @@
 
 [tool.poetry.dev-dependencies]
 mysql-connector-python = "*"
-<<<<<<< HEAD
-preql = "^0.2.13"
-=======
 preql = "^0.2.14"
->>>>>>> d5b465ed
 snowflake-connector-python = "*"
 psycopg2 = "*"
 
